--- conflicted
+++ resolved
@@ -222,18 +222,14 @@
 MEDIA_ROOT = env("MEDIA_ROOT")
 MEDIA_URL = '/media/'
 
-NODE_MODULES_PATH = os.path.join(BASE_DIR, 'node_modules')
+NODE_MODULES_ROOT = env("NODE_MODULES_ROOT")
 STATICFILES_DIRS = [
-<<<<<<< HEAD
-    ('node_modules', NODE_MODULES_PATH),
+    ('node_modules', NODE_MODULES_ROOT),
     ('styles', os.path.join(BASE_DIR, 'themes', 'styles')),
 ]
 
 SVG_DIRS = [
     os.path.join(NODE_MODULES_PATH, 'simple-icons', 'icons'),
-=======
-    ('node_modules', env("NODE_MODULES_ROOT")),
->>>>>>> b78775d7
 ]
 
 COMPRESS_PRECOMPILERS = (
@@ -358,15 +354,6 @@
 KEY_MANAGER_RSA_KEY_LENGTH = 4096
 KEY_MANAGER_RSA_KEY_MAX_AGE = 3 * 30
 KEY_MANAGER_RSA_KEY_EXPIRATION_PERIOD = 7
-
-<<<<<<< HEAD
-=======
-SASS_PROCESSOR_INCLUDE_DIRS = [
-    env("NODE_MODULES_ROOT"),
-]
-
-SASS_PRECISION = 8
->>>>>>> b78775d7
 
 TEST_NON_SERIALIZED_APPS = ['adfs_provider']
 
